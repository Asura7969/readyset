--- conflicted
+++ resolved
@@ -409,26 +409,6 @@
             // Note that `rposition` is required because multiple columns of the same name might
             // exist if a column has been removed and re-added. We always use the latest column,
             // and assume that only one column of the same name ever exists at the same time.
-<<<<<<< HEAD
-            MirNodeType::Base { ref column_specs, .. } => {
-                match column_specs.iter().rposition(|cs| cs.0.column == *c) {
-                    None => panic!("tried to look up non-existent column {:?}", c),
-                    Some(id) => {
-                        column_specs[id]
-                            .1
-                            .expect("must have an absolute column ID on base")
-                    }
-                }
-            }
-            MirNodeType::Reuse { ref node } => node.borrow().column_id_for_column(c),
-            // otherwise, just look up in the column set
-            _ => {
-                match self.columns.iter().position(|cc| cc == c) {
-                    None => panic!("tried to look up non-existent column {:?}", c.name),
-                    Some(id) => id,
-                }
-            }
-=======
             MirNodeType::Base {
                 ref column_specs, ..
             } => match column_specs.iter().rposition(|cs| cs.0.column == *c) {
@@ -440,13 +420,9 @@
             MirNodeType::Reuse { ref node } => node.borrow().column_id_for_column(c),
             // otherwise, just look up in the column set
             _ => match self.columns.iter().position(|cc| cc.name == c.name && cc.table == c.table) {
-                None => {
-                        println!("{:?}, {:?}", c, self.columns );
-                        panic!("tried to look up non-existent column {:?}", c.name);
-                }
+                None => panic!("tried to look up non-existent column {:?}", c.name),
                 Some(id) => id,
             },
->>>>>>> 4237a040
         }
     }
 
@@ -944,14 +920,6 @@
                     _ => false,
                 }
             }
-<<<<<<< HEAD
-            MirNodeType::Filter { conditions: ref our_conditions } => {
-                match *other {
-                    MirNodeType::Filter { ref conditions } => our_conditions == conditions,
-                    _ => false,
-                }
-            }
-=======
             MirNodeType::Extremum {
                 on: ref our_on,
                 group_by: ref our_group_by,
@@ -974,7 +942,6 @@
                 MirNodeType::Filter { ref conditions } => our_conditions == conditions,
                 _ => false,
             },
->>>>>>> 4237a040
             MirNodeType::Join {
                 on_left: ref our_on_left,
                 on_right: ref our_on_right,
