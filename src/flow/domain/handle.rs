use channel::{tcp, TcpSender, TcpReceiver};
use channel::poll::{PollingLoop, PollEvent, KeepPolling, StopPolling};

use flow;
use flow::domain;
use flow::coordination::{CoordinationMessage, CoordinationPayload};
use flow::payload::ControlReplyPacket;
use flow::persistence;
use flow::prelude::*;
use flow::statistics::{DomainStats, NodeStats};

use std;
use std::cell;
use std::collections::HashMap;
use std::net::SocketAddr;
use std::sync::Arc;
use std::thread;

use mio;
use petgraph::graph::NodeIndex;
use slog::Logger;

#[derive(Debug)]
pub enum WaitError {
    WrongReply(ControlReplyPacket),
}

pub struct DomainInputHandle {
    txs: Vec<TcpSender<Box<Packet>>>,
    tx_reply: PollingLoop<Result<i64, ()>>,
    tx_reply_addr: SocketAddr,
}

impl DomainInputHandle {
    pub fn base_send(&mut self, p: Box<Packet>, key: &[usize]) -> Result<(), tcp::SendError> {
        if self.txs.len() == 1 {
            self.txs[0].send(p)
        } else {
            if key.is_empty() {
                unreachable!("sharded base without a key?");
            }
            if key.len() != 1 {
                // base sharded by complex key
                unimplemented!();
            }
            let key_col = key[0];
            let shard = {
                let key = match p.data()[0] {
                    Record::Positive(ref r) | Record::Negative(ref r) => &r[key_col],
                    Record::DeleteRequest(ref k) => &k[0],
                };
                if !p.data().iter().all(|r| match *r {
                    Record::Positive(ref r) | Record::Negative(ref r) => &r[key_col] == key,
                    Record::DeleteRequest(ref k) => k.len() == 1 && &k[0] == key,
                }) {
                    // batch with different keys to sharded base
                    unimplemented!();
                }
                ::shard_by(key, self.txs.len())
            };
            self.txs[shard].send(p)
        }
    }

    pub fn receive_transaction_result(&mut self) -> Result<i64, ()> {
        let mut result = Err(());
        self.tx_reply.run_polling_loop(|event| match event {
            PollEvent::ResumePolling(_) => KeepPolling,
            PollEvent::Process(r) => {
                result = r;
                StopPolling
            }
            PollEvent::Timeout => unreachable!(),
        });
        result
    }

    pub fn tx_reply_addr(&self) -> SocketAddr {
        self.tx_reply_addr.clone()
    }
}

pub struct DomainHandle {
    idx: domain::Index,

    cr_poll: PollingLoop<ControlReplyPacket>,
    txs: Vec<TcpSender<Box<Packet>>>,

    // used during booting
    threads: Vec<thread::JoinHandle<()>>,
}

impl DomainHandle {
    pub fn new(
        idx: domain::Index,
        sharded_by: Sharding,
        log: &Logger,
        graph: &mut Graph,
        readers: &flow::Readers,
        nodes: Vec<(NodeIndex, bool)>,
        persistence_params: &persistence::Parameters,
        checktable_addr: &SocketAddr,
        channel_coordinator: &Arc<ChannelCoordinator>,
        debug_addr: &Option<SocketAddr>,
        worker: Option<&WorkerEndpoint>,
        ts: i64,
    ) -> Self {
        // NOTE: warning to future self...
        // the code currently relies on the fact that the domains that are sharded by the same key
        // *also* have the same number of shards. if this no longer holds, we actually need to do a
        // shuffle, otherwise writes will end up on the wrong shard. keep that in mind.
        let num_shards = match sharded_by {
            Sharding::None => 1,
            _ => ::SHARDS,
        };

        let mut txs = Vec::new();
        let mut cr_rxs = Vec::new();
        let mut threads = Vec::new();
        let mut nodes = Some(Self::build_descriptors(graph, nodes));

        for i in 0..num_shards {

            let logger = if num_shards == 1 {
                log.new(o!("domain" => idx.index()))
            } else {
                log.new(o!("domain" => format!("{}.{}", idx.index(), i)))
            };
            let nodes = if i == num_shards - 1 {
                nodes.take().unwrap()
            } else {
                nodes.clone().unwrap()
            };

            let control_listener = std::net::TcpListener::bind("127.0.0.1:0").unwrap();
            let domain = domain::DomainBuilder {
                index: idx,
                shard: i,
                nshards: num_shards,
                nodes,
                persistence_parameters: persistence_params.clone(),
                ts,
                control_addr: control_listener.local_addr().unwrap(),
                checktable_addr: checktable_addr.clone(),
                debug_addr: debug_addr.clone(),
            };

            match worker {
                Some(worker) => {
                    // send domain to worker
                    let mut w = worker.lock().unwrap();
                    debug!(
                        log,
                        "sending domain {:?}.{} to worker {:?}",
                        domain.index,
                        domain.shard,
                        w.local_addr()
                    );
                    let src = w.local_addr().unwrap();
                    w.send(CoordinationMessage {
                        source: src,
                        payload: CoordinationPayload::AssignDomain(domain),
                    }).unwrap();
                }
                None => {
                    threads.push(
                        domain.boot(logger, readers.clone(), channel_coordinator.clone()),
                    );
                }
            }

            let stream =
                mio::net::TcpStream::from_stream(control_listener.accept().unwrap().0).unwrap();
            cr_rxs.push(TcpReceiver::new(stream));
        }

        let mut cr_poll = PollingLoop::from_receivers(cr_rxs);
        cr_poll.run_polling_loop(|event| match event {
            PollEvent::ResumePolling(_) => KeepPolling,
            PollEvent::Process(ControlReplyPacket::Booted(shard, addr)) => {
                channel_coordinator.insert_addr((idx, shard), addr.clone());
                txs.push(channel_coordinator.get_tx(&(idx, shard)).unwrap());

                if txs.len() == num_shards {
                    StopPolling
                } else {
                    KeepPolling
                }
            }
            PollEvent::Process(_) => unreachable!(),
            PollEvent::Timeout => unreachable!(),
        });

        DomainHandle {
            idx,
            threads,
            cr_poll,
            txs,
        }
    }

    pub fn get_input_handle(
        &self,
        channel_coordinator: &Arc<ChannelCoordinator>,
    ) -> DomainInputHandle {
        let tx_reply = PollingLoop::new();
        let tx_reply_addr = tx_reply.get_listener_addr().unwrap();

        DomainInputHandle {
            txs: (0..self.shards())
                .map(|i| {
                    channel_coordinator.get_input_tx(&(self.idx, i)).unwrap()
                })
                .collect(),
            tx_reply,
            tx_reply_addr,
        }
    }

    pub fn shards(&self) -> usize {
        self.txs.len()
    }

    fn build_descriptors(graph: &mut Graph, nodes: Vec<(NodeIndex, bool)>) -> DomainNodes {
        nodes
            .into_iter()
            .map(|(ni, _)| {
                let node = graph.node_weight_mut(ni).unwrap().take();
                node.finalize(graph)
            })
            .map(|nd| (*nd.local_addr(), cell::RefCell::new(nd)))
            .collect()
    }

    pub fn wait(&mut self) {
        for t in self.threads.drain(..) {
            t.join().unwrap();
        }
    }

    pub fn send(&mut self, p: Box<Packet>) -> Result<(), tcp::SendError> {
        for tx in self.txs.iter_mut() {
            tx.send_ref(&p)?;
        }
        Ok(())
    }

    pub fn send_to_shard(&mut self, i: usize, p: Box<Packet>) -> Result<(), tcp::SendError> {
        self.txs[i].send(p)
    }

<<<<<<< HEAD
    fn wait_for_next_reply(&mut self) -> ControlReplyPacket {
        let mut reply = None;
        self.cr_poll.run_polling_loop(|event| match event {
            PollEvent::Process(packet) => {
                reply = Some(packet);
                StopPolling
            }
            PollEvent::ResumePolling(_) => KeepPolling,
            PollEvent::Timeout => unreachable!(),
        });
        reply.unwrap()
    }

    pub fn wait_for_ack(&mut self) -> Result<(), WaitError> {
        for _ in 0..self.shards() {
            match self.wait_for_next_reply() {
                ControlReplyPacket::Ack => {}
                r => return Err(WaitError::WrongReply(r)),
=======
    pub fn wait_for_ack(&self) -> Result<(), WaitError> {
        for rx in &self.cr_rxs {
            match rx.recv() {
                Ok(ControlReplyPacket::Ack(_)) => {}
                Ok(r) => return Err(WaitError::WrongReply(r)),
                Err(e) => return Err(WaitError::RecvError(e)),
>>>>>>> a89752b0
            }
        }
        Ok(())
    }

    pub fn wait_for_state_size(&mut self) -> Result<usize, WaitError> {
        let mut size = 0;
        for _ in 0..self.shards() {
            match self.wait_for_next_reply() {
                ControlReplyPacket::StateSize(s) => size += s,
                r => return Err(WaitError::WrongReply(r)),
            }
        }
        Ok(size)
    }

    pub fn wait_for_statistics(
        &mut self,
    ) -> Result<Vec<(DomainStats, HashMap<NodeIndex, NodeStats>)>, WaitError> {
        let mut stats = Vec::with_capacity(self.shards());
        for _ in 0..self.shards() {
            match self.wait_for_next_reply() {
                ControlReplyPacket::Statistics(d, s) => stats.push((d, s)),
                r => return Err(WaitError::WrongReply(r)),
            }
        }
        Ok(stats)
    }
}<|MERGE_RESOLUTION|>--- conflicted
+++ resolved
@@ -249,7 +249,6 @@
         self.txs[i].send(p)
     }
 
-<<<<<<< HEAD
     fn wait_for_next_reply(&mut self) -> ControlReplyPacket {
         let mut reply = None;
         self.cr_poll.run_polling_loop(|event| match event {
@@ -266,16 +265,8 @@
     pub fn wait_for_ack(&mut self) -> Result<(), WaitError> {
         for _ in 0..self.shards() {
             match self.wait_for_next_reply() {
-                ControlReplyPacket::Ack => {}
+                ControlReplyPacket::Ack(_) => {}
                 r => return Err(WaitError::WrongReply(r)),
-=======
-    pub fn wait_for_ack(&self) -> Result<(), WaitError> {
-        for rx in &self.cr_rxs {
-            match rx.recv() {
-                Ok(ControlReplyPacket::Ack(_)) => {}
-                Ok(r) => return Err(WaitError::WrongReply(r)),
-                Err(e) => return Err(WaitError::RecvError(e)),
->>>>>>> a89752b0
             }
         }
         Ok(())
