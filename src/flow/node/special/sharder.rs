use flow::prelude::*;
use flow::payload;
use vec_map::VecMap;
use channel::ChannelSender;
use std::collections::HashSet;

#[derive(Serialize, Deserialize)]
pub struct Sharder {
    txs: Vec<(LocalNodeIndex, ChannelSender<Box<Packet>>)>,
    sharded: VecMap<Box<Packet>>,
    shard_by: usize,
}

impl Clone for Sharder {
    fn clone(&self) -> Self {
        Sharder {
            txs: self.txs.clone(),
            sharded: Default::default(),
            shard_by: self.shard_by,
        }
    }
}

impl Sharder {
    pub fn new(by: usize) -> Self {
        Self {
            txs: Default::default(),
            shard_by: by,
            sharded: VecMap::default(),
        }
    }

    pub fn take(&mut self) -> Self {
        use std::mem;
        let txs = mem::replace(&mut self.txs, Vec::new());
        Self {
            txs: txs,
            sharded: VecMap::default(),
            shard_by: self.shard_by,
        }
    }

    pub fn add_sharded_child(&mut self, dst: LocalNodeIndex, txs: Vec<ChannelSender<Box<Packet>>>) {
        assert_eq!(self.txs.len(), 0);
        // TODO: add support for "shared" sharder?
        for tx in txs {
            self.txs.push((dst, tx));
        }
    }

    pub fn sharded_by(&self) -> usize {
        self.shard_by
    }

    #[inline]
    fn to_shard(&self, r: &Record) -> usize {
        self.shard(&r[self.shard_by])
    }

    #[inline]
    fn shard(&self, dt: &DataType) -> usize {
        ::shard_by(dt, self.txs.len())
    }

    pub fn process(
        &mut self,
        m: &mut Option<Box<Packet>>,
        index: LocalNodeIndex,
        is_sharded: bool,
    ) {
        // we need to shard the records inside `m` by their key,
        let mut m = m.take().unwrap();

        if m.tag().is_some() {
            // this is a replay packet, which we need to make sure we route correctly
            if let box Packet::ReplayPiece {
                context: payload::ReplayPieceContext::Partial { .. }, ..
            } = m
            {
<<<<<<< HEAD
                // we only need to send this to the shard responsible for the key being replayed!
                // ugh, I'm sad about this double destruct, but it's necessary for borrowing :(
                let shard = if let box Packet::ReplayPiece {
                    context: payload::ReplayPieceContext::Partial { ref for_key, .. }, ..
=======
                // we need to send one message to each shard in for_keys
                let shards = if let box Packet::ReplayPiece {
                    context: payload::ReplayPieceContext::Partial {
                        ref mut for_keys, ..
                    },
                    ..
>>>>>>> 4237a040
                } = m
                {
                    let keys = for_keys.len();
                    for_keys
                        .drain()
                        .map(|key| {
                            assert_eq!(key.len(), 1);
                            let shard = self.shard(&key[0]);
                            (shard, key)
                        })
                        .fold(VecMap::new(), |mut hm, (shard, key)| {
                            hm.entry(shard)
                                .or_insert_with(|| HashSet::with_capacity(keys))
                                .insert(key);
                            hm
                        })
                } else {
                    unreachable!()
                };

<<<<<<< HEAD
                if let box Packet::ReplayPiece { ref mut nshards, .. } = m {
                    *nshards = 1;
=======
                let records = m.take_data();
                let mut shards: VecMap<_> = shards
                    .into_iter()
                    .map(|(shard, keys)| {
                        let mut p = m.clone_data();
                        if let Packet::ReplayPiece {
                            ref mut nshards,
                            context: payload::ReplayPieceContext::Partial {
                                ref mut for_keys, ..
                            },
                            ..
                        } = p
                        {
                            *nshards = 1;
                            *for_keys = keys;
                        } else {
                            unreachable!();
                        }

                        (shard, box p)
                    })
                    .collect();

                for record in records {
                    let shard = self.to_shard(&record);
                    shards[shard].map_data(|rs| rs.push(record));
>>>>>>> 4237a040
                }

                for (shard, p) in shards {
                    let tx = &mut self.txs[shard];
                    m.link_mut().src = index;
                    m.link_mut().dst = tx.0;
                    if tx.1.send(p).is_err() {
                        // we must be shutting down...
                    }
                }
                return;
            }

            // fall-through for regular replays, because they aren't really special in any way.
        }

        for record in m.take_data() {
            let shard = self.to_shard(&record);
            let p = self.sharded
                .entry(shard)
                .or_insert_with(|| box m.clone_data());
            p.map_data(|rs| rs.push(record));
        }

        let mut force_all = false;
        if let Packet::ReplayPiece {
            context: payload::ReplayPieceContext::Regular { last: true }, ..
        } = *m
        {
            // this is the last replay piece for a full replay
            // we need to make sure it gets to every shard so they know to ready the node
            force_all = true;
        }
        if let Packet::Transaction { .. } = *m {
            // transactions (currently) need to reach all shards so they know they can progress
            force_all = true;
        }
        if force_all {
            for shard in 0..self.txs.len() {
                self.sharded
                    .entry(shard)
                    .or_insert_with(|| box m.clone_data());
            }
        }

        if is_sharded {
            // FIXME: we don't know how many shards in the destination domain our sibling Sharders
            // sent to, so we don't know what to put here. we *could* put self.txs.len() and send
            // empty messages to all other shards, which is probably pretty sensible, but that only
            // solves half the problem. the destination shard domains will then recieve *multiple*
            // replay pieces for each incoming replay piece, and needs to combine them somehow.
            // it's unclear how we do that.
            unimplemented!();
        }
        if let Packet::ReplayPiece { ref mut nshards, .. } = *m {
            *nshards = self.sharded.len();
        }

        for (i, &mut (dst, ref mut tx)) in self.txs.iter_mut().enumerate() {
            if let Some(mut shard) = self.sharded.remove(i) {
                shard.link_mut().src = index.into();
                shard.link_mut().dst = dst;

                if tx.send(shard).is_err() {
                    // we must be shutting down...
                    break;
                }
            }
        }
    }
}<|MERGE_RESOLUTION|>--- conflicted
+++ resolved
@@ -77,19 +77,12 @@
                 context: payload::ReplayPieceContext::Partial { .. }, ..
             } = m
             {
-<<<<<<< HEAD
-                // we only need to send this to the shard responsible for the key being replayed!
-                // ugh, I'm sad about this double destruct, but it's necessary for borrowing :(
-                let shard = if let box Packet::ReplayPiece {
-                    context: payload::ReplayPieceContext::Partial { ref for_key, .. }, ..
-=======
                 // we need to send one message to each shard in for_keys
                 let shards = if let box Packet::ReplayPiece {
                     context: payload::ReplayPieceContext::Partial {
                         ref mut for_keys, ..
                     },
                     ..
->>>>>>> 4237a040
                 } = m
                 {
                     let keys = for_keys.len();
@@ -110,10 +103,6 @@
                     unreachable!()
                 };
 
-<<<<<<< HEAD
-                if let box Packet::ReplayPiece { ref mut nshards, .. } = m {
-                    *nshards = 1;
-=======
                 let records = m.take_data();
                 let mut shards: VecMap<_> = shards
                     .into_iter()
@@ -140,7 +129,6 @@
                 for record in records {
                     let shard = self.to_shard(&record);
                     shards[shard].map_data(|rs| rs.push(record));
->>>>>>> 4237a040
                 }
 
                 for (shard, p) in shards {
