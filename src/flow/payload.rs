use petgraph;

#[cfg(debug_assertions)]
use backtrace::Backtrace;
use channel;
use checktable;
use flow::debug::{DebugEvent, DebugEventType};
use flow::domain;
use flow::node;
use flow::statistics;
use flow::prelude::*;

use std::fmt;
use std::collections::{HashMap, HashSet};
use std::time;

#[derive(Clone, PartialEq, Serialize, Deserialize)]
pub struct Link {
    pub src: LocalNodeIndex,
    pub dst: LocalNodeIndex,
}

impl Link {
    pub fn new(src: LocalNodeIndex, dst: LocalNodeIndex) -> Self {
        Link { src: src, dst: dst }
    }
}

impl fmt::Debug for Link {
    fn fmt(&self, f: &mut fmt::Formatter) -> fmt::Result {
        write!(f, "{:?} -> {:?}", self.src, self.dst)
    }
}

#[derive(Clone, Debug, Serialize, Deserialize)]
pub struct ReplayPathSegment {
    pub node: LocalNodeIndex,
    pub partial_key: Option<usize>,
}

#[derive(Clone, Serialize, Deserialize)]
pub enum TriggerEndpoint {
    None,
    Start(Vec<usize>),
    End(domain::Index, usize),
    Local(Vec<usize>),
}

#[derive(Clone, Serialize, Deserialize)]
pub enum InitialState {
    PartialLocal(Vec<(Vec<usize>, Vec<Tag>)>),
    IndexedLocal(HashSet<Vec<usize>>),
    PartialGlobal {
        gid: petgraph::graph::NodeIndex,
        cols: usize,
        key: usize,
        tag: Tag,
        trigger_domain: (domain::Index, usize),
    },
    Global {
        gid: petgraph::graph::NodeIndex,
        cols: usize,
        key: usize,
    },
}

#[derive(Clone, Serialize, Deserialize)]
pub enum ReplayPieceContext {
    Partial {
        for_keys: HashSet<Vec<DataType>>,
        ignore: bool,
    },
    Regular { last: bool },
}

#[derive(Clone, Serialize, Deserialize)]
pub enum TransactionState {
    Committed(i64, petgraph::graph::NodeIndex, Option<Box<HashMap<domain::Index, i64>>>),
    Pending(checktable::Token, channel::TransactionReplySender<Result<i64, ()>>),
    WillCommit,
}

#[derive(Clone, Serialize, Deserialize)]
pub struct ReplayTransactionState {
    pub ts: i64,
    pub prevs: Option<Box<HashMap<domain::Index, i64>>>,
}

/// Different events that can occur as a packet is being processed.
#[derive(Copy, Clone, Debug, Serialize, Deserialize)]
pub enum PacketEvent {
    /// The packet has been pulled off the input channel.
    ExitInputChannel,
    /// The packet has been received by some domain, and is being handled.
    Handle,
    /// The packet is being processed at some node.
    Process,
    /// The packet has reached some reader node.
    ReachedReader,
    /// The packet has been merged with another, and will no longer trigger events.
    Merged(u64),
}

pub type Tracer = Option<(u64, Option<channel::TraceSender<DebugEvent>>)>;
pub type IngressFromBase = HashMap<petgraph::graph::NodeIndex, usize>;
pub type EgressForBase = HashMap<petgraph::graph::NodeIndex, Vec<LocalNodeIndex>>;

#[derive(Serialize, Deserialize)]
pub enum Packet {
    // Data messages
    //
    /// Regular data-flow update.
    Message {
        link: Link,
        data: Records,
        tracer: Tracer,
    },

    /// Transactional data-flow update.
    Transaction {
        link: Link,
        data: Records,
        state: TransactionState,
        tracer: Tracer,
    },

    /// Update that is part of a tagged data-flow replay path.
    ReplayPiece {
        link: Link,
        tag: Tag,
        data: Records,
        nshards: usize,
        context: ReplayPieceContext,
        transaction_state: Option<ReplayTransactionState>,
    },

    //
    // Internal control
    //
    Finish(Tag, LocalNodeIndex),

    // Control messages
    //
    /// Add a new node to this domain below the given parents.
    AddNode {
        node: Node,
        parents: Vec<LocalNodeIndex>,
    },

    /// Add a new column to an existing `Base` node.
    AddBaseColumn {
        node: LocalNodeIndex,
        field: String,
        default: DataType,
    },

    /// Drops an existing column from a `Base` node.
    DropBaseColumn { node: LocalNodeIndex, column: usize },

    /// Update Egress node.
    UpdateEgress {
        node: LocalNodeIndex,
        new_tx: Option<(NodeIndex, LocalNodeIndex, (domain::Index, usize))>,
        new_tag: Option<(Tag, NodeIndex)>,
    },

    /// Add a shard to a Sharder node.
    ///
    /// Note that this *must* be done *before* the sharder starts being used!
    UpdateSharder {
        node: LocalNodeIndex,
        new_txs: (LocalNodeIndex, Vec<(domain::Index, usize)>),
    },

    /// Add a streamer to an existing reader node.
    AddStreamer {
        node: LocalNodeIndex,
        new_streamer: channel::StreamSender<Vec<node::StreamUpdate>>,
    },

    /// Set up a fresh, empty state for a node, indexed by a particular column.
    ///
    /// This is done in preparation of a subsequent state replay.
    PrepareState {
        node: LocalNodeIndex,
        state: InitialState,
    },

    /// Probe for the number of records in the given node's state
    StateSizeProbe { node: LocalNodeIndex },

    /// Inform domain about a new replay path.
    SetupReplayPath {
        tag: Tag,
        source: Option<LocalNodeIndex>,
        path: Vec<ReplayPathSegment>,
        notify_done: bool,
        trigger: TriggerEndpoint,
    },

    /// Ask domain (nicely) to replay a particular key.
    RequestPartialReplay { tag: Tag, key: Vec<DataType> },

    /// Instruct domain to replay the state of a particular node along an existing replay path.
    StartReplay { tag: Tag, from: LocalNodeIndex },

    /// Sent to instruct a domain that a particular node should be considered ready to process
    /// updates.
    Ready {
        node: LocalNodeIndex,
        index: HashSet<Vec<usize>>,
    },

    /// Notification from Blender for domain to terminate
    Quit,

    /// A packet used solely to drive the event loop forward.
    Spin,

    // Transaction time messages
    //
    /// Instruct domain to flush pending transactions and notify upon completion. `prev_ts` is the
    /// timestamp of the last transaction sent to the domain prior to at.
    ///
    /// This allows a migration to ensure all transactions happen strictly *before* or *after* a
    /// migration in timestamp order.
    StartMigration { at: i64, prev_ts: i64 },

    /// Notify a domain about a completion timestamp for an ongoing migration.
    ///
    /// Once this message is received, the domain may continue processing transactions with
    /// timestamps following the given one.
    ///
    /// The update also includes the new ingress_from_base counts and egress_from_base map the
    /// domain should use going forward.
    CompleteMigration {
        at: i64,
        ingress_from_base: IngressFromBase,
        egress_for_base: EgressForBase,
    },

    /// Request that a domain send usage statistics on the control reply channel.
    GetStatistics,

    /// The packet was captured awaiting the receipt of other replays.
    Captured,
}

impl Packet {
    pub fn link(&self) -> &Link {
        match *self {
            Packet::Message { ref link, .. } => link,
            Packet::Transaction { ref link, .. } => link,
            Packet::ReplayPiece { ref link, .. } => link,
            _ => unreachable!(),
        }
    }

    pub fn link_mut(&mut self) -> &mut Link {
        match *self {
            Packet::Message { ref mut link, .. } => link,
            Packet::Transaction { ref mut link, .. } => link,
            Packet::ReplayPiece { ref mut link, .. } => link,
            _ => unreachable!(),
        }
    }

    pub fn is_empty(&self) -> bool {
        match *self {
            Packet::Message { ref data, .. } => data.is_empty(),
            Packet::Transaction { ref data, .. } => data.is_empty(),
            Packet::ReplayPiece { ref data, .. } => data.is_empty(),
            _ => unreachable!(),
        }
    }

    pub fn map_data<F>(&mut self, map: F)
    where
        F: FnOnce(&mut Records),
    {
        match *self {
            Packet::Message { ref mut data, .. } |
            Packet::Transaction { ref mut data, .. } |
            Packet::ReplayPiece { ref mut data, .. } => {
                map(data);
            }
            _ => {
                unreachable!();
            }
        }
    }

    pub fn is_regular(&self) -> bool {
        match *self {
            Packet::Message { .. } => true,
            Packet::Transaction { .. } => true,
            _ => false,
        }
    }

    pub fn tag(&self) -> Option<Tag> {
        match *self {
            Packet::ReplayPiece { tag, .. } => Some(tag),
            _ => None,
        }
    }

    pub fn data(&self) -> &Records {
        match *self {
            Packet::Message { ref data, .. } => data,
            Packet::Transaction { ref data, .. } => data,
            Packet::ReplayPiece { ref data, .. } => data,
            _ => unreachable!(),
        }
    }

    pub fn take_data(&mut self) -> Records {
        use std::mem;
        let inner = match *self {
            Packet::Message { ref mut data, .. } => data,
            Packet::Transaction { ref mut data, .. } => data,
            Packet::ReplayPiece { ref mut data, .. } => data,
            _ => unreachable!(),
        };
        mem::replace(inner, Records::default())
    }

    pub fn clone_data(&self) -> Self {
        match *self {
            Packet::Message {
                ref link,
                ref data,
                ref tracer,
            } => {
                Packet::Message {
                    link: link.clone(),
                    data: data.clone(),
                    tracer: tracer.clone(),
                }
            }
            Packet::Transaction {
                ref link,
                ref data,
                ref state,
                ref tracer,
            } => {
                Packet::Transaction {
                    link: link.clone(),
                    data: data.clone(),
                    state: state.clone(),
                    tracer: tracer.clone(),
                }
            }
            Packet::ReplayPiece {
                ref link,
                ref tag,
                ref data,
                ref nshards,
                ref context,
                ref transaction_state,
            } => {
                Packet::ReplayPiece {
                    link: link.clone(),
                    tag: tag.clone(),
                    data: data.clone(),
                    nshards: *nshards,
                    context: context.clone(),
                    transaction_state: transaction_state.clone(),
                }
            }
            _ => unreachable!(),
        }
    }

    pub fn trace(&self, event: PacketEvent) {
        match *self {
            Packet::Message { tracer: Some((tag, Some(ref sender))), .. } |
            Packet::Transaction { tracer: Some((tag, Some(ref sender))), .. } => {
                sender
                    .send(DebugEvent {
                        instant: time::Instant::now(),
                        event: DebugEventType::PacketEvent(event, tag),
                    })
                    .unwrap();
            }
            _ => {}
        }
    }

    pub fn tracer(&mut self) -> Option<&mut Tracer> {
        match *self {
            Packet::Message { ref mut tracer, .. } |
            Packet::Transaction { ref mut tracer, .. } => Some(tracer),
            _ => None,
        }
    }
}

impl fmt::Debug for Packet {
    fn fmt(&self, f: &mut fmt::Formatter) -> fmt::Result {
        match *self {
            Packet::Message { ref link, .. } => write!(f, "Packet::Message({:?})", link),
            Packet::Transaction {
                ref link,
                ref state,
                ..
            } => {
                match *state {
                    TransactionState::Committed(ts, ..) => {
                        write!(f, "Packet::Transaction({:?}, {})", link, ts)
                    }
                    TransactionState::Pending(..) => {
                        write!(f, "Packet::Transaction({:?}, pending)", link)
                    }
                    TransactionState::WillCommit => write!(f, "Packet::Transaction({:?}, ?)", link),
                }
            }
            Packet::ReplayPiece {
                ref link,
                ref tag,
                ref data,
                ..
<<<<<<< HEAD
            } => {
                write!(
                    f,
                    "Packet::ReplayPiece({:?}, {}, {} records)",
                    link,
                    tag.id(),
                    data.len()
                )
            }
            Packet::FullReplay {
                ref link,
                ref tag,
                ref state,
            } => {
                write!(
                    f,
                    "Packet::FullReplay({:?}, {}, {} row state)",
                    link,
                    tag.id(),
                    state.len()
                )
            }
=======
            } => write!(
                f,
                "Packet::ReplayPiece({:?}, {}, {} records)",
                link,
                tag.id(),
                data.len()
            ),
>>>>>>> 4237a040
            _ => write!(f, "Packet::Control"),
        }
    }
}

#[derive(Debug)]
pub enum ControlReplyPacket {
    #[cfg(debug_assertions)]
    Ack(Backtrace),
    #[cfg(not(debug_assertions))]
    Ack(()),
    StateSize(usize),
    Statistics(statistics::DomainStats, HashMap<petgraph::graph::NodeIndex, statistics::NodeStats>),
}

impl ControlReplyPacket {
    #[cfg(debug_assertions)]
    pub fn ack() -> ControlReplyPacket {
        ControlReplyPacket::Ack(Backtrace::new())
    }

    #[cfg(not(debug_assertions))]
    pub fn ack() -> ControlReplyPacket {
        ControlReplyPacket::Ack(())
    }
}<|MERGE_RESOLUTION|>--- conflicted
+++ resolved
@@ -420,30 +420,6 @@
                 ref tag,
                 ref data,
                 ..
-<<<<<<< HEAD
-            } => {
-                write!(
-                    f,
-                    "Packet::ReplayPiece({:?}, {}, {} records)",
-                    link,
-                    tag.id(),
-                    data.len()
-                )
-            }
-            Packet::FullReplay {
-                ref link,
-                ref tag,
-                ref state,
-            } => {
-                write!(
-                    f,
-                    "Packet::FullReplay({:?}, {}, {} row state)",
-                    link,
-                    tag.id(),
-                    state.len()
-                )
-            }
-=======
             } => write!(
                 f,
                 "Packet::ReplayPiece({:?}, {}, {} records)",
@@ -451,7 +427,6 @@
                 tag.id(),
                 data.len()
             ),
->>>>>>> 4237a040
             _ => write!(f, "Packet::Control"),
         }
     }
