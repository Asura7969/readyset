--- conflicted
+++ resolved
@@ -39,13 +39,13 @@
     if n.is_localized() {
         let domain = n.domain();
         local_to_global.extend(parents.iter().filter_map(|&ni| {
-            let n = &graph[ni];
-            if n.domain() == domain {
-                Some((n.addr(), ni))
-            } else {
-                None
-            }
-        }));
+                                                             let n = &graph[ni];
+                                                             if n.domain() == domain {
+                                                                 Some((n.addr(), ni))
+                                                             } else {
+                                                                 None
+                                                             }
+                                                         }));
     }
 
     // have we reached a base node?
@@ -140,7 +140,6 @@
         return paths;
     }
 
-<<<<<<< HEAD
     let mut resolved: HashMap<_, _> = resolved.into_iter()
         .map(|(p, col)| {
             // we know joins don't generate values.
@@ -154,23 +153,11 @@
         })
         .collect();
 
-=======
->>>>>>> 22f820b1
     // okay, so this is a join. it's up to the on_join function to tell us whether to walk up *all*
     // the parents of the join, or just one of them. let's ask.
     // TODO: provide an early-termination mechanism?
     match on_join(node, &parents[..]) {
         None => {
-            let resolved: HashMap<_, _> = resolved.into_iter()
-                .map(|(parent, c)| {
-                    let parent = if parent.is_global() {
-                        *parent.as_global()
-                    } else {
-                        local_to_global[&parent]
-                    };
-                    (parent, c)
-                })
-                .collect();
             // our caller wants information about all our parents.
             // since the column we're chasing only follows a single path through a join (unless it
             // is a join key, which we don't yet handle), we need to produce (_, None) for all the
@@ -178,32 +165,12 @@
             let mut paths = Vec::with_capacity(parents.len());
             for parent in parents {
                 let mut path = path.clone();
-<<<<<<< HEAD
                 path.push((parent, resolved.get(&parent).cloned()));
                 paths.extend(trace(graph, on_join, path));
-=======
-                if let Some(&Some(column)) = resolved.get(&parent) {
-                    path.push((parent, Some(column)));
-                    paths.extend(trace(graph, on_join, path));
-                } else {
-                    path.push((parent, None));
-                    paths.extend(trace(graph, on_join, path));
-                }
->>>>>>> 22f820b1
             }
             paths
         }
         Some(parent) => {
-            let (specific_parent, column) = resolved.into_iter().next().unwrap();
-            // we know join parents are all in the same domain as the join.
-            let specific_parent = if specific_parent.is_global() {
-                *specific_parent.as_global()
-            } else {
-                local_to_global[&specific_parent]
-            };
-            // we know joins don't generate values.
-            let column = column.unwrap();
-
             // our caller only cares about *one* parent.
             // hopefully we can give key information about that parent
             path.push((parent, resolved.remove(&parent)));
