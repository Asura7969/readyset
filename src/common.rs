--- conflicted
+++ resolved
@@ -90,11 +90,7 @@
         match *self {
             Literal::Null => "NULL".to_string(),
             Literal::Integer(ref i) => format!("{}", i),
-<<<<<<< HEAD
-            Literal::String(ref s) => s.clone(),
-=======
             Literal::String(ref s) => format!("'{}'", s),
->>>>>>> 4072b9a6
             Literal::Blob(ref bv) => format!(
                 "{}",
                 bv.iter()
