--- conflicted
+++ resolved
@@ -43,11 +43,11 @@
 -- CREATE VIEW `replying_comments_for_count` AS
 -- 	SELECT `read_ribbons`.`user_id`, `read_ribbons`.`story_id`, `comments`.`id`,
 -- 	    `comments`.`upvotes` - `comments`.`downvotes` AS saldo,
--- 		`parent_comments`.`upvotes` - `parent_comments`.`downvotes` AS psaldo
+-- 	    `parent_comments`.`upvotes` - `parent_comments`.`downvotes` AS psaldo
 -- 	FROM `read_ribbons`
 -- 	JOIN `stories` ON (`stories`.`id` = `read_ribbons`.`story_id`)
 -- 	JOIN `comments` ON (`comments`.`story_id` = `read_ribbons`.`story_id`)
--- 	LEFT JOIN `comments` AS `parent_comments`
+-- 	LEFT JOIN `parent_comments`
 -- 	ON (`parent_comments`.`id` = `comments`.`parent_comment_id`)
 -- 	WHERE `read_ribbons`.`is_following` = 1
 -- 	AND `comments`.`user_id` <> `read_ribbons`.`user_id`
@@ -56,33 +56,21 @@
 -- 	AND saldo >= 0
 -- 	AND `read_ribbons`.`updated_at` < `comments`.`created_at`
 -- 	AND (
-<<<<<<< HEAD
--- 		`parent_comments`.`user_id` = `read_ribbons`.`user_id`
--- 		OR (
--- 			`parent_comments`.`user_id` IS NULL
--- 			AND `stories`.`user_id` = `read_ribbons`.`user_id`
--- 		)
--- 	)
--- 	AND (`parent_comments`.`id` IS NULL OR psaldo >= 0);
+--      (
+--      	`parent_comments`.`user_id` = `read_ribbons`.`user_id`
+--      	AND
+--      	psaldo >= 0
+--      )
+--      OR
+--      (
+--      	`parent_comments`.`id` IS NULL
+--      	AND
+--      	`stories`.`user_id` = `read_ribbons`.`user_id`
+--      )
+--      );
+
 --
 -- Without newlines:
 CREATE VIEW `parent_comments` AS SELECT `comments`.* FROM `comments`;
-CREATE VIEW `replying_comments_for_count` AS SELECT `read_ribbons`.`user_id`, `read_ribbons`.`story_id`, `comments`.`id`, `comments`.`upvotes` - `comments`.`downvotes` AS saldo, `parent_comments`.`upvotes` - `parent_comments`.`downvotes` AS psaldo FROM `read_ribbons` JOIN `stories` ON (`stories`.`id` = `read_ribbons`.`story_id`) JOIN `comments` ON (`comments`.`story_id` = `read_ribbons`.`story_id`) LEFT JOIN `parent_comments` ON (`parent_comments`.`id` = `comments`.`parent_comment_id`) WHERE `read_ribbons`.`is_following` = 1 AND `comments`.`user_id` <> `read_ribbons`.`user_id` AND `comments`.`is_deleted` = 0 AND `comments`.`is_moderated` = 0 AND saldo >= 0 AND `read_ribbons`.`updated_at` < `comments`.`created_at` AND ( `parent_comments`.`user_id` = `read_ribbons`.`user_id` OR ( `parent_comments`.`user_id` IS NULL AND `stories`.`user_id` = `read_ribbons`.`user_id`)) AND (`parent_comments`.`id` IS NULL OR psaldo >= 0);
-=======
---      (
---             `parent_comments`.`user_id` = `read_ribbons`.`user_id`
---             AND
---             ( `parent_comments`.`upvotes` - `parent_comments`.`downvotes` ) >= 0
---      )
---      OR
---      (
---             `parent_comments`.`id` IS NULL
---             AND
---             `stories`.`user_id` = `read_ribbons`.`user_id`
---      )
---      );
---
--- Without newlines:
-CREATE VIEW `replying_comments_for_count` AS SELECT `read_ribbons`.`user_id`, `read_ribbons`.`story_id`, `comments`.`id` FROM `read_ribbons` JOIN `stories` ON (`stories`.`id` = `read_ribbons`.`story_id`) JOIN `comments` ON (`comments`.`story_id` = `read_ribbons`.`story_id`) LEFT JOIN `comments` AS `parent_comments` ON (`parent_comments`.`id` = `comments`.`parent_comment_id`) WHERE `read_ribbons`.`is_following` = 1 AND `comments`.`user_id` <> `read_ribbons`.`user_id` AND `comments`.`is_deleted` = 0 AND `comments`.`is_moderated` = 0 AND ( `comments`.`upvotes` - `comments`.`downvotes` ) >= 0 AND `read_ribbons`.`updated_at` < `comments`.`created_at` AND ( ( `parent_comments`.`user_id` = `read_ribbons`.`user_id` AND ( `parent_comments`.`upvotes` - `parent_comments`.`downvotes` ) >= 0) OR ( `parent_comments`.`id` IS NULL AND `stories`.`user_id` = `read_ribbons`.`user_id`));
->>>>>>> e92aac0c
+CREATE VIEW `replying_comments_for_count` AS SELECT `read_ribbons`.`user_id`, `read_ribbons`.`story_id`, `comments`.`id`, `comments`.`upvotes` - `comments`.`downvotes` AS saldo, `parent_comments`.`upvotes` - `parent_comments`.`downvotes` AS psaldo FROM `read_ribbons` JOIN `stories` ON (`stories`.`id` = `read_ribbons`.`story_id`) JOIN `comments` ON (`comments`.`story_id` = `read_ribbons`.`story_id`) LEFT JOIN `parent_comments` ON (`parent_comments`.`id` = `comments`.`parent_comment_id`) WHERE `read_ribbons`.`is_following` = 1 AND `comments`.`user_id` <> `read_ribbons`.`user_id` AND `comments`.`is_deleted` = 0 AND `comments`.`is_moderated` = 0 AND saldo >= 0 AND `read_ribbons`.`updated_at` < `comments`.`created_at` AND ( ( `parent_comments`.`user_id` = `read_ribbons`.`user_id` AND psaldo >= 0) OR ( `parent_comments`.`id` IS NULL AND `stories`.`user_id` = `read_ribbons`.`user_id`));
 INSERT INTO `tags` (`tag`) VALUES ('test');