--- conflicted
+++ resolved
@@ -938,16 +938,9 @@
                                             if misses.is_empty() {
                                                 return true;
                                             }
-                                            txs[0].clone().try_send(misses).is_ok()
+                                            txs[0].send(misses).is_ok()
                                         } else {
                                             // TODO: compound reader
-<<<<<<< HEAD
-                                            assert_eq!(miss.len(), 1);
-                                            &txs[crate::shard_by(&miss[0], n)]
-                                        };
-                                        tx.send(Vec::from(miss)).is_ok()
-                                    });
-=======
                                             let mut per_shard = HashMap::new();
                                             for miss in misses {
                                                 assert_eq!(miss.len(), 1);
@@ -960,13 +953,12 @@
                                             if per_shard.is_empty() {
                                                 return true;
                                             }
-                                            per_shard.into_iter().all(|(shard, keys)| {
-                                                txs[shard].clone().try_send(keys).is_ok()
-                                            })
+                                            per_shard
+                                                .into_iter()
+                                                .all(|(shard, keys)| txs[shard].send(keys).is_ok())
                                         }
                                     },
                                 );
->>>>>>> 673cce35
 
                                 let mut n = self.nodes[node].borrow_mut();
                                 n.with_reader_mut(|r| {
