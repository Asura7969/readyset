use super::keys::provenance_of;
use super::recipe::{Recipe, Schema};
use dataflow::ops;
use dataflow::prelude::*;
use nom_sql::{Column, ColumnSpecification, SqlType};

use slog;

type Path = std::vec::Vec<(
    petgraph::graph::NodeIndex,
    std::vec::Vec<std::option::Option<usize>>,
)>;

fn to_sql_type(d: &DataType) -> Option<SqlType> {
    match d {
        DataType::Int(_) => Some(SqlType::Int(32)),
        DataType::BigInt(_) => Some(SqlType::Bigint(64)),
        DataType::Real(_, _) => Some(SqlType::Real),
        DataType::Text(_) => Some(SqlType::Text),
        DataType::TinyText(_) => Some(SqlType::Varchar(8)),
        // TODO(malte): There is no SqlType for `NULL` (as it's not a
        // type), so caller must handle appropriately.
        DataType::None => None,
        DataType::Timestamp(_) => Some(SqlType::Timestamp),
    }
}

fn type_for_internal_column(
    node: &dataflow::node::Node,
    column_index: usize,
    next_node_on_path: NodeIndex,
    recipe: &Recipe,
    graph: &Graph,
    log: &slog::Logger,
) -> Option<SqlType> {
    // column originates at internal view: literal, aggregation output
    // FIXME(malte): return correct type depending on what column does
    match *(*node) {
        ops::NodeOperator::Project(ref o) => {
            let emits = o.emits();
            assert!(column_index >= emits.0.len());
            if column_index < emits.0.len() + emits.2.len() {
                // computed expression
                // TODO(malte): trace the actual column types, since this could be a
                // real-valued arithmetic operation
                Some(SqlType::Bigint(64))
            } else {
                // literal
                let off = column_index - (emits.0.len() + emits.2.len());
                to_sql_type(&emits.1[off])
            }
        }
        ops::NodeOperator::Sum(_) => {
            // computed column is always emitted last
            if column_index == node.fields().len() - 1 {
                // counts and sums always produce integral columns
                Some(SqlType::Bigint(64))
            } else {
                // no column that isn't the aggregation result column should ever trace
                // back to an aggregation.
                unreachable!();
            }
        }
        ops::NodeOperator::Extremum(ref o) => {
            let over_columns = o.over_columns();
            assert_eq!(over_columns.len(), 1);
            // use type of the "over" column
            column_schema(graph, next_node_on_path, recipe, over_columns[0], log)
                .map(|cs| cs.sql_type)
        }
        ops::NodeOperator::Concat(_) => {
            // group_concat always outputs a string as the last column
            if column_index == node.fields().len() - 1 {
                Some(SqlType::Text)
            } else {
                // no column that isn't the concat result column should ever trace
                // back to a group_concat.
                unreachable!();
            }
        }
        ops::NodeOperator::Join(_) => {
            // join doesn't "generate" columns, but they may come from one of the other
            // ancestors; so keep iterating to try the other paths
            None
        }
        // no other operators should every generate columns
        _ => unreachable!(),
    }
}

fn type_for_base_column(
    recipe: &Recipe,
    base: &str,
    column_index: usize,
    log: &slog::Logger,
) -> Option<SqlType> {
    if let Some(schema) = recipe.schema_for(base) {
        // projected base table column
        match schema {
            Schema::Table(ref s) => Some(s.fields[column_index].sql_type.clone()),
            _ => unreachable!(),
        }
    } else {
        error!(log, "no schema for base '{}'", base);
        None
    }
}

fn trace_column_type_on_path(
    path: Path,
    graph: &Graph,
    recipe: &Recipe,
    log: &slog::Logger,
) -> Option<SqlType> {
    // column originates at last element of the path whose second element is not None
    if let Some(pos) = path.iter().rposition(|e| e.1.iter().any(|c| c.is_some())) {
        let (ni, cols) = &path[pos];

        // We invoked provenance_of with a singleton slice, so must have got
        // results for a single column
        assert_eq!(cols.len(), 1);

        let source_node = &graph[*ni];
        let source_column_index = cols[0].unwrap();

        if source_node.is_base() {
            type_for_base_column(
                recipe,
                source_node.name(),
                cols.first().unwrap().unwrap(),
                log,
            )
        } else {
            let parent_node_index = path[pos + 1].0;

            type_for_internal_column(
                source_node,
                source_column_index,
                parent_node_index,
                recipe,
                graph,
                log,
            )
        }
    } else {
        None
    }
}

pub(super) fn column_schema(
    graph: &Graph,
    view: NodeIndex,
    recipe: &Recipe,
    column_index: usize,
    log: &slog::Logger,
) -> Option<ColumnSpecification> {
    trace!(
        log,
        "tracing provenance of {} on {} for schema",
        column_index,
        view.index()
    );
    let paths = provenance_of(graph, view, &[column_index], |_, _, _| None);
    let vn = &graph[view];

    let mut col_type = None;
    for p in paths {
<<<<<<< HEAD
        trace!(log, "considering path {:?}", p);
        match trace_column_type_on_path(p, graph, recipe, log) {
            t @ Some(_) => col_type = t,
            _ => (),
=======
        if let t @ Some(_) = trace_column_type_on_path(p, graph, recipe, log) {
            col_type = t;
>>>>>>> 49132e76
        }
    }

    // found something, so return a ColumnSpecification
    let cs = ColumnSpecification::new(
        Column {
            name: vn.fields()[column_index].to_owned(),
            table: Some(vn.name().to_owned()),
            alias: None,
            function: None,
        },
        // ? in case we found no schema for this column
        col_type?,
    );
    Some(cs)
}<|MERGE_RESOLUTION|>--- conflicted
+++ resolved
@@ -165,15 +165,9 @@
 
     let mut col_type = None;
     for p in paths {
-<<<<<<< HEAD
         trace!(log, "considering path {:?}", p);
-        match trace_column_type_on_path(p, graph, recipe, log) {
-            t @ Some(_) => col_type = t,
-            _ => (),
-=======
         if let t @ Some(_) = trace_column_type_on_path(p, graph, recipe, log) {
             col_type = t;
->>>>>>> 49132e76
         }
     }
 
