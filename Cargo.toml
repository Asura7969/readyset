--- conflicted
+++ resolved
@@ -54,15 +54,8 @@
 # netsoup
 futures = { version ="0.1.9", optional = true }
 tokio-core = { version = "0.1", optional = true }
-<<<<<<< HEAD
-tarpc = {git="https://github.com/google/tarpc.git", optional = true}
-tarpc-plugins = { git = "https://github.com/google/tarpc", optional = true }
-=======
 tarpc = {git="https://github.com/ms705/tarpc.git", branch = "hack", optional = true}
 tarpc-plugins = { git = "https://github.com/ms705/tarpc", branch = "hack", optional = true }
-serde = { version = "0.9", optional = true }
-serde_derive = { version = "0.9", optional = true }
->>>>>>> 2683469f
 
 # for web
 rustc-serialize = { version = "0.3", optional = true }
